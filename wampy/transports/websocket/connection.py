--- conflicted
+++ resolved
@@ -77,13 +77,9 @@
 
         while True:
             try:
-<<<<<<< HEAD
                 bytes = self.reader.read(bufsize)
             except gevent.greenlet.GreenletExit as exc:
                 raise ConnectionError('Connection closed: "{}"'.format(exc))
-=======
-                bytes = self.socket.recv(bufsize)
->>>>>>> 7acf4dda
             except socket.timeout as e:
                 message = str(e)
                 raise ConnectionError('timeout: "{}"'.format(message))
